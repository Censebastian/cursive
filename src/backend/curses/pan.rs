--- conflicted
+++ resolved
@@ -1,7 +1,7 @@
 extern crate pancurses;
 
+use self::super::split_i32;
 use self::pancurses::mmask_t;
-use self::super::split_i32;
 use backend;
 use event::{Event, Key, MouseButton, MouseEvent};
 use std::cell::{Cell, RefCell};
@@ -28,12 +28,6 @@
     super::find_closest_pair(pair, pancurses::COLORS() as i16)
 }
 
-<<<<<<< HEAD
-impl Concrete {
-    /// Save a new color pair.
-    fn insert_color(
-        &self, pairs: &mut HashMap<(i16, i16), i32>, (front, back): (i16, i16)
-=======
 impl Backend {
     pub fn init() -> Box<Self> {
         ::std::env::set_var("ESCDELAY", "25");
@@ -55,7 +49,9 @@
         // (Mouse move when a button is pressed).
         // Replacing 1002 with 1003 would give us ANY mouse move.
         print!("\x1B[?1002h");
-        stdout().flush().expect("could not flush stdout");
+        stdout()
+            .flush()
+            .expect("could not flush stdout");
 
         let c = Backend {
             current_style: Cell::new(ColorPair::from_256colors(0, 0)),
@@ -71,10 +67,7 @@
 
     /// Save a new color pair.
     fn insert_color(
-        &self,
-        pairs: &mut HashMap<(i16,i16), i32>,
-        (front, back): (i16, i16),
->>>>>>> 3731b737
+        &self, pairs: &mut HashMap<(i16, i16), i32>, (front, back): (i16, i16),
     ) -> i32 {
         let n = 1 + pairs.len() as i32;
 
@@ -189,7 +182,9 @@
 
     fn finish(&mut self) {
         print!("\x1B[?1002l");
-        stdout().flush().expect("could not flush stdout");
+        stdout()
+            .flush()
+            .expect("could not flush stdout");
         pancurses::endwin();
     }
 
@@ -239,7 +234,8 @@
     }
 
     fn print_at(&self, pos: Vec2, text: &str) {
-        self.window.mvaddstr(pos.y as i32, pos.x as i32, text);
+        self.window
+            .mvaddstr(pos.y as i32, pos.x as i32, text);
     }
 
     fn poll_event(&mut self) -> Event {
